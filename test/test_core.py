from datetime import date, datetime
from decimal import Decimal
from typing import NamedTuple

import pytest
import sqlalchemy as sa
<<<<<<< HEAD
from sqlalchemy import Table, Column, Integer, Unicode, String
from sqlalchemy.testing.fixtures import TestBase, TablesTest

=======
>>>>>>> dc7381a8
import ydb
from sqlalchemy import Table, Column, Integer, Unicode
from sqlalchemy.testing.fixtures import TestBase, TablesTest, config
from ydb._grpc.v4.protos import ydb_common_pb2

from ydb_sqlalchemy import dbapi, IsolationLevel
from ydb_sqlalchemy.sqlalchemy import types

from ydb_sqlalchemy import sqlalchemy as ydb_sa


def clear_sql(stm):
    return stm.replace("\n", " ").replace("  ", " ").strip()


class TestText(TestBase):
    def test_sa_text(self, connection):
        rs = connection.execute(sa.text("SELECT 1 AS value"))
        assert rs.fetchone() == (1,)

        rs = connection.execute(
            sa.text(
                """
                DECLARE :data AS List<Struct<x:Int64, y:Int64>>;
                SELECT x, y FROM AS_TABLE(:data)
                """
            ),
            [{"data": [{"x": 2, "y": 1}, {"x": 3, "y": 2}]}],
        )
        assert set(rs.fetchall()) == {(2, 1), (3, 2)}


class TestCrud(TablesTest):
    @classmethod
    def define_tables(cls, metadata):
        Table(
            "test",
            metadata,
            Column("id", Integer, primary_key=True),
            Column("text", Unicode),
        )

    def test_sa_crud(self, connection):
        select_stm = sa.select(self.tables.test)
        assert clear_sql(str(select_stm)) == "SELECT test.id, test.text FROM test"
        assert connection.execute(select_stm).fetchall() == []

        insert_stm = sa.insert(self.tables.test).values(id=2, text="foo")
        assert clear_sql(str(insert_stm)) == "INSERT INTO test (id, text) VALUES (:id, :text)"
        assert connection.execute(insert_stm)

        insert_many = sa.insert(self.tables.test).values([(3, "a"), (4, "b"), (5, "c")])
        assert connection.execute(insert_many)

        rs = connection.execute(select_stm.order_by(self.tables.test.c.id))
        row = rs.fetchone()
        assert row.id == 2
        assert row.text == "foo"

        update_stm = sa.update(self.tables.test).where(self.tables.test.c.id == 2).values(text="bar")
        assert clear_sql(str(update_stm)) == "UPDATE test SET text=:text WHERE test.id = :id_1"
        assert connection.execute(update_stm)

        select_where_stm = sa.select(self.tables.test.c.text).filter(self.tables.test.c.id == 2)
        assert clear_sql(str(select_where_stm)) == "SELECT test.text FROM test WHERE test.id = :id_1"
        assert connection.execute(select_where_stm).fetchall() == [("bar",)]

        delete_stm = sa.delete(self.tables.test).where(self.tables.test.c.id == 2)
        assert connection.execute(delete_stm)
        assert connection.execute(select_stm.order_by(self.tables.test.c.id)).fetchall() == [
            (3, "a"),
            (4, "b"),
            (5, "c"),
        ]


class TestSimpleSelect(TablesTest):
    @classmethod
    def define_tables(cls, metadata):
        Table(
            "test",
            metadata,
            Column("id", Integer, primary_key=True, nullable=False),
            Column("value", Unicode),
            Column("num", sa.Numeric(22, 9)),
        )

    @classmethod
    def insert_data(cls, connection):
        data = [
            {"id": 1, "value": "some text", "num": Decimal("3.141592653")},
            {"id": 2, "value": "test text", "num": Decimal("3.14159265")},
            {"id": 3, "value": "test test", "num": Decimal("3.1415926")},
            {"id": 4, "value": "text text", "num": Decimal("3.141592")},
            {"id": 5, "value": "some some", "num": Decimal("3.14159")},
            {"id": 6, "value": "some test", "num": Decimal("3.1415")},
            {"id": 7, "value": "text text", "num": Decimal("3.141")},
        ]
        connection.execute(cls.tables.test.insert(), data)

    def test_sa_select_simple(self, connection):
        tb = self.tables.test

        # simple WHERE
        row = connection.execute(sa.select(tb.c.value).where(tb.c.id == 7)).fetchone()
        assert row.value == "text text"

        # simple filter
        row = connection.execute(tb.select().filter(tb.c.id == 7)).fetchone()
        assert row == (7, "text text", Decimal("3.141"))

        # OR operator
        rows = connection.execute(tb.select().where((tb.c.id == 1) | (tb.c.value == "test test"))).fetchall()
        assert set(rows) == {
            (1, "some text", Decimal("3.141592653")),
            (3, "test test", Decimal("3.1415926")),
        }

        # AND operator, LIKE operator
        cur = connection.execute(tb.select().where(tb.c.value.like("some %") & (tb.c.num > Decimal("3.141592"))))
        assert cur.fetchall() == [(1, "some text", Decimal("3.141592653"))]

        # + operator, CAST
        rows = connection.execute(tb.select().where(tb.c.id + sa.cast(tb.c.num, sa.INTEGER) > 9)).fetchall()
        assert rows == [(7, "text text", Decimal("3.141"))]

        # REGEXP matching
        stm = tb.select().where(tb.c.value.regexp_match(r"s\w{3}\ss\w{3}"))
        rows = connection.execute(stm).fetchall()
        assert rows == [(5, "some some", Decimal("3.14159"))]

        stm = sa.select(tb.c.id).where(~tb.c.value.regexp_match(r"s\w{3}\ss\w{3}"))
        rows = connection.execute(stm).fetchall()
        assert set(rows) == {(1,), (2,), (3,), (4,), (6,), (7,)}

        # LIMIT/OFFSET
        # rows = connection.execute(tb.select().order_by(tb.c.id).limit(2)).fetchall()
        # assert rows == [
        #     (1, "some text", Decimal("3.141592653")),
        #     (2, "test text", Decimal("3.14159265")),
        # ]

        # ORDER BY ASC
        rows = connection.execute(sa.select(tb.c.id).order_by(tb.c.id)).fetchall()
        assert rows == [(1,), (2,), (3,), (4,), (5,), (6,), (7,)]

        # ORDER BY DESC
        rows = connection.execute(sa.select(tb.c.id).order_by(tb.c.id.desc())).fetchall()
        assert rows == [(7,), (6,), (5,), (4,), (3,), (2,), (1,)]

        # BETWEEN operator
        rows = connection.execute(sa.select(tb.c.id).filter(tb.c.id.between(3, 5))).fetchall()
        assert set(rows) == {(3,), (4,), (5,)}

        # IN operator
        rows = connection.execute(sa.select(tb.c.id).filter(tb.c.id.in_([1, 3, 5, 7]))).fetchall()
        assert set(rows) == {(1,), (3,), (5,), (7,)}

        # aggregates: MIN, MAX, COUNT, AVG, SUM
        assert connection.execute(sa.func.min(tb.c.id)).first() == (1,)
        assert connection.execute(sa.func.max(tb.c.id)).first() == (7,)
        assert connection.execute(sa.func.count(tb.c.id)).first() == (7,)
        assert connection.execute(sa.func.sum(tb.c.id)).first() == (28,)
        assert connection.execute(sa.func.avg(tb.c.id)).first() == (4,)
        assert connection.execute(sa.func.sum(tb.c.num)).first() == (Decimal("21.990459903"),)
        assert connection.execute(sa.func.avg(tb.c.num)).first() == (Decimal("3.141494272"),)


class TestTypes(TablesTest):
    @classmethod
    def define_tables(cls, metadata):
        Table(
            "test_types",
            metadata,
            Column("id", Integer, primary_key=True),
            # Column("bin", sa.BINARY),
            Column("str", sa.String),
            Column("num", sa.Float),
            Column("bl", sa.Boolean),
            Column("ts", sa.TIMESTAMP),
            Column("date", sa.Date),
            # Column("interval", sa.Interval),
        )

    def test_select_types(self, connection):
        tb = self.tables.test_types

        now, today = datetime.now(), date.today()

        stm = tb.insert().values(
            id=1,
            # bin=b"abc",
            str="Hello World!",
            num=3.5,
            bl=True,
            ts=now,
            date=today,
            # interval=timedelta(minutes=45),
        )
        connection.execute(stm)

        row = connection.execute(sa.select(tb)).fetchone()
        assert row == (1, "Hello World!", 3.5, True, now, today)


class TestWithClause(TablesTest):
    run_create_tables = "each"

    @staticmethod
    def _create_table_and_get_desc(connection, metadata, **kwargs):
        table = Table(
            "clause_with_test",
            metadata,
            Column("id", types.UInt32, primary_key=True),
            **kwargs,
        )
        table.create(connection)

        session: ydb.Session = connection.connection.driver_connection.session_pool.acquire()
        table_description = session.describe_table("/local/" + table.name)
        connection.connection.driver_connection.session_pool.release(session)
        return table_description

    @pytest.mark.parametrize(
        "auto_partitioning_by_size,res",
        [
            (None, ydb_common_pb2.FeatureFlag.Status.ENABLED),
            (True, ydb_common_pb2.FeatureFlag.Status.ENABLED),
            (False, ydb_common_pb2.FeatureFlag.Status.DISABLED),
        ],
    )
    def test_auto_partitioning_by_size(self, connection, auto_partitioning_by_size, res, metadata):
        desc = self._create_table_and_get_desc(
            connection, metadata, ydb_auto_partitioning_by_size=auto_partitioning_by_size
        )
        assert desc.partitioning_settings.partitioning_by_size == res

    @pytest.mark.parametrize(
        "auto_partitioning_by_load,res",
        [
            (None, ydb_common_pb2.FeatureFlag.Status.DISABLED),
            (True, ydb_common_pb2.FeatureFlag.Status.ENABLED),
            (False, ydb_common_pb2.FeatureFlag.Status.DISABLED),
        ],
    )
    def test_auto_partitioning_by_load(self, connection, auto_partitioning_by_load, res, metadata):
        desc = self._create_table_and_get_desc(
            connection,
            metadata,
            ydb_auto_partitioning_by_load=auto_partitioning_by_load,
        )
        assert desc.partitioning_settings.partitioning_by_load == res

    @pytest.mark.parametrize(
        "auto_partitioning_partition_size_mb,res",
        [
            (None, 2048),
            (2000, 2000),
        ],
    )
    def test_auto_partitioning_partition_size_mb(self, connection, auto_partitioning_partition_size_mb, res, metadata):
        desc = self._create_table_and_get_desc(
            connection,
            metadata,
            ydb_auto_partitioning_partition_size_mb=auto_partitioning_partition_size_mb,
        )
        assert desc.partitioning_settings.partition_size_mb == res

    @pytest.mark.parametrize(
        "auto_partitioning_min_partitions_count,res",
        [
            (None, 1),
            (10, 10),
        ],
    )
    def test_auto_partitioning_min_partitions_count(
        self,
        connection,
        auto_partitioning_min_partitions_count,
        res,
        metadata,
    ):
        desc = self._create_table_and_get_desc(
            connection,
            metadata,
            ydb_auto_partitioning_min_partitions_count=auto_partitioning_min_partitions_count,
        )
        assert desc.partitioning_settings.min_partitions_count == res

    @pytest.mark.parametrize(
        "auto_partitioning_max_partitions_count,res",
        [
            (None, 0),
            (10, 10),
        ],
    )
    def test_auto_partitioning_max_partitions_count(
        self,
        connection,
        auto_partitioning_max_partitions_count,
        res,
        metadata,
    ):
        desc = self._create_table_and_get_desc(
            connection,
            metadata,
            ydb_auto_partitioning_max_partitions_count=auto_partitioning_max_partitions_count,
        )
        assert desc.partitioning_settings.max_partitions_count == res

    @pytest.mark.parametrize(
        "uniform_partitions,res",
        [
            (None, 1),
            (10, 10),
        ],
    )
    def test_uniform_partitions(
        self,
        connection,
        uniform_partitions,
        res,
        metadata,
    ):
        desc = self._create_table_and_get_desc(
            connection,
            metadata,
            ydb_uniform_partitions=uniform_partitions,
        )
        # it not only do the initiation partition but also set up the minimum partition count
        assert desc.partitioning_settings.min_partitions_count == res

    @pytest.mark.parametrize(
        "partition_at_keys,res",
        [
            (None, 1),
            ((100, 1000), 3),
        ],
    )
    def test_partition_at_keys(
        self,
        connection,
        partition_at_keys,
        res,
        metadata,
    ):
        desc = self._create_table_and_get_desc(
            connection,
            metadata,
            ydb_partition_at_keys=partition_at_keys,
        )
        assert desc.partitioning_settings.min_partitions_count == res

    def test_several_keys(self, connection, metadata):
        desc = self._create_table_and_get_desc(
            connection,
            metadata,
            ydb_auto_partitioning_by_size=True,
            ydb_auto_partitioning_by_load=True,
            ydb_auto_partitioning_min_partitions_count=3,
            ydb_auto_partitioning_max_partitions_count=5,
        )
        assert desc.partitioning_settings.partitioning_by_size == 1
        assert desc.partitioning_settings.partitioning_by_load == 1
        assert desc.partitioning_settings.min_partitions_count == 3
        assert desc.partitioning_settings.max_partitions_count == 5


<<<<<<< HEAD
class TestUpsert(TablesTest):
    @classmethod
    def define_tables(cls, metadata):
        Table(
            "test_upsert",
            metadata,
            Column("id", Integer, primary_key=True),
            Column("val", Integer),
        )

    def test_string(self, connection):
        tb = self.tables.test_upsert
        stm = ydb_sa.upsert(tb).values(id=0, val=5)

        assert str(stm) == "UPSERT INTO test_upsert (id, val) VALUES (?, ?)"

    def test_upsert_new_id(self, connection):
        tb = self.tables.test_upsert
        stm = ydb_sa.upsert(tb).values(id=0, val=1)
        connection.execute(stm)
        row = connection.execute(sa.select(tb)).fetchall()
        assert row == [(0, 1)]

        stm = ydb_sa.upsert(tb).values(id=1, val=2)
        connection.execute(stm)
        row = connection.execute(sa.select(tb)).fetchall()
        assert row == [(0, 1), (1, 2)]

    def test_upsert_existing_id(self, connection):
        tb = self.tables.test_upsert
        stm = ydb_sa.upsert(tb).values(id=0, val=5)
        connection.execute(stm)
        row = connection.execute(sa.select(tb)).fetchall()

        assert row == [(0, 5)]

        stm = ydb_sa.upsert(tb).values(id=0, val=6)
        connection.execute(stm)
        row = connection.execute(sa.select(tb)).fetchall()

        assert row == [(0, 6)]

    def test_upsert_several_diff_id(self, connection):
        tb = self.tables.test_upsert
        stm = ydb_sa.upsert(tb).values(
            [
                {"id": 0, "val": 4},
                {"id": 1, "val": 5},
                {"id": 2, "val": 6},
            ]
        )
        connection.execute(stm)
        row = connection.execute(sa.select(tb)).fetchall()

        assert row == [(0, 4), (1, 5), (2, 6)]

    def test_upsert_several_same_id(self, connection):
        tb = self.tables.test_upsert
        stm = ydb_sa.upsert(tb).values(
            [
                {"id": 0, "val": 4},
                {"id": 0, "val": 5},
                {"id": 0, "val": 6},
            ]
        )
        connection.execute(stm)
        row = connection.execute(sa.select(tb)).fetchall()

        assert row == [(0, 6)]

    def test_upsert_from_select(self, connection, metadata):
        table_to_select_from = Table(
            "table_to_select_from",
            metadata,
            Column("id", Integer, primary_key=True),
            Column("val", Integer),
        )
        table_to_select_from.create(connection)
        stm = sa.insert(table_to_select_from).values(
            [
                {"id": 100, "val": 0},
                {"id": 110, "val": 1},
                {"id": 120, "val": 2},
                {"id": 130, "val": 3},
            ]
        )
        connection.execute(stm)

        tb = self.tables.test_upsert
        select_stm = sa.select(table_to_select_from.c.id, table_to_select_from.c.val).where(
            table_to_select_from.c.id > 115,
        )
        upsert_stm = ydb_sa.upsert(tb).from_select(["id", "val"], select_stm)
        connection.execute(upsert_stm)
        row = connection.execute(sa.select(tb)).fetchall()

        assert row == [(120, 2), (130, 3)]


class TestUpsertDoesNotReplaceInsert(TablesTest):
    @classmethod
    def define_tables(cls, metadata):
        Table(
            "test_upsert_does_not_replace_insert",
            metadata,
            Column("id", Integer, primary_key=True),
            Column("VALUE_TO_INSERT", String),
        )

    def test_string(self, connection):
        tb = self.tables.test_upsert_does_not_replace_insert

        stm = ydb_sa.upsert(tb).values(id=0, VALUE_TO_INSERT="5")

        assert str(stm) == "UPSERT INTO test_upsert_does_not_replace_insert (id, `VALUE_TO_INSERT`) VALUES (?, ?)"

    def test_insert_in_name(self, connection):
        tb = self.tables.test_upsert_does_not_replace_insert
        stm = ydb_sa.upsert(tb).values(id=1, VALUE_TO_INSERT="5")
        connection.execute(stm)
        row = connection.execute(sa.select(tb).where(tb.c.id == 1)).fetchone()

        assert row == (1, "5")

    def test_insert_in_name_and_field(self, connection):
        tb = self.tables.test_upsert_does_not_replace_insert
        stm = ydb_sa.upsert(tb).values(id=2, VALUE_TO_INSERT="INSERT is my favourite operation")
        connection.execute(stm)
        row = connection.execute(sa.select(tb).where(tb.c.id == 2)).fetchone()

        assert row == (2, "INSERT is my favourite operation")
=======
class TestTransaction(TablesTest):
    @classmethod
    def define_tables(cls, metadata: sa.MetaData):
        Table(
            "test",
            metadata,
            Column("id", Integer, primary_key=True),
        )

    def test_rollback(self, connection_no_trans: sa.Connection, connection: sa.Connection):
        table = self.tables.test

        connection_no_trans.execution_options(isolation_level=IsolationLevel.SERIALIZABLE)
        with connection_no_trans.begin():
            stm1 = table.insert().values(id=1)
            connection_no_trans.execute(stm1)
            stm2 = table.insert().values(id=2)
            connection_no_trans.execute(stm2)
            connection_no_trans.rollback()

        cursor = connection.execute(sa.select(table))
        result = cursor.fetchall()
        assert result == []

    def test_commit(self, connection_no_trans: sa.Connection, connection: sa.Connection):
        table = self.tables.test

        connection_no_trans.execution_options(isolation_level=IsolationLevel.SERIALIZABLE)
        with connection_no_trans.begin():
            stm1 = table.insert().values(id=3)
            connection_no_trans.execute(stm1)
            stm2 = table.insert().values(id=4)
            connection_no_trans.execute(stm2)

        cursor = connection.execute(sa.select(table))
        result = cursor.fetchall()
        assert set(result) == {(3,), (4,)}

    @pytest.mark.parametrize("isolation_level", (IsolationLevel.SERIALIZABLE, IsolationLevel.SNAPSHOT_READONLY))
    def test_interactive_transaction(
        self, connection_no_trans: sa.Connection, connection: sa.Connection, isolation_level
    ):
        table = self.tables.test
        dbapi_connection: dbapi.Connection = connection_no_trans.connection.dbapi_connection

        stm1 = table.insert().values([{"id": 5}, {"id": 6}])
        connection.execute(stm1)

        connection_no_trans.execution_options(isolation_level=isolation_level)
        with connection_no_trans.begin():
            tx_id = dbapi_connection.tx_context.tx_id
            assert tx_id is not None
            cursor1 = connection_no_trans.execute(sa.select(table))
            cursor2 = connection_no_trans.execute(sa.select(table))
            assert dbapi_connection.tx_context.tx_id == tx_id

        assert set(cursor1.fetchall()) == {(5,), (6,)}
        assert set(cursor2.fetchall()) == {(5,), (6,)}

    @pytest.mark.parametrize(
        "isolation_level",
        (
            IsolationLevel.ONLINE_READONLY,
            IsolationLevel.ONLINE_READONLY_INCONSISTENT,
            IsolationLevel.STALE_READONLY,
            IsolationLevel.AUTOCOMMIT,
        ),
    )
    def test_not_interactive_transaction(
        self, connection_no_trans: sa.Connection, connection: sa.Connection, isolation_level
    ):
        table = self.tables.test
        dbapi_connection: dbapi.Connection = connection_no_trans.connection.dbapi_connection

        stm1 = table.insert().values([{"id": 7}, {"id": 8}])
        connection.execute(stm1)

        connection_no_trans.execution_options(isolation_level=isolation_level)
        with connection_no_trans.begin():
            assert dbapi_connection.tx_context is None
            cursor1 = connection_no_trans.execute(sa.select(table))
            cursor2 = connection_no_trans.execute(sa.select(table))
            assert dbapi_connection.tx_context is None

        assert set(cursor1.fetchall()) == {(7,), (8,)}
        assert set(cursor2.fetchall()) == {(7,), (8,)}


class TestTransactionIsolationLevel(TestBase):
    class IsolationSettings(NamedTuple):
        ydb_mode: ydb.AbstractTransactionModeBuilder
        interactive: bool

    YDB_ISOLATION_SETTINGS_MAP = {
        IsolationLevel.AUTOCOMMIT: IsolationSettings(ydb.SerializableReadWrite().name, False),
        IsolationLevel.SERIALIZABLE: IsolationSettings(ydb.SerializableReadWrite().name, True),
        IsolationLevel.ONLINE_READONLY: IsolationSettings(ydb.OnlineReadOnly().name, False),
        IsolationLevel.ONLINE_READONLY_INCONSISTENT: IsolationSettings(
            ydb.OnlineReadOnly().with_allow_inconsistent_reads().name, False
        ),
        IsolationLevel.STALE_READONLY: IsolationSettings(ydb.StaleReadOnly().name, False),
        IsolationLevel.SNAPSHOT_READONLY: IsolationSettings(ydb.SnapshotReadOnly().name, True),
    }

    def test_connection_set(self, connection_no_trans: sa.Connection):
        dbapi_connection: dbapi.Connection = connection_no_trans.connection.dbapi_connection

        for sa_isolation_level, ydb_isolation_settings in self.YDB_ISOLATION_SETTINGS_MAP.items():
            connection_no_trans.execution_options(isolation_level=sa_isolation_level)
            with connection_no_trans.begin():
                assert dbapi_connection.tx_mode.name == ydb_isolation_settings[0]
                assert dbapi_connection.interactive_transaction is ydb_isolation_settings[1]
                if dbapi_connection.interactive_transaction:
                    assert dbapi_connection.tx_context is not None
                    assert dbapi_connection.tx_context.tx_id is not None
                else:
                    assert dbapi_connection.tx_context is None


class TestEngine(TestBase):
    @pytest.fixture(scope="module")
    def ydb_driver(self):
        url = config.db_url
        driver = ydb.Driver(endpoint=f"grpc://{url.host}:{url.port}", database=url.database)
        try:
            driver.wait(timeout=5, fail_fast=True)
            yield driver
        finally:
            driver.stop()

        driver.stop()

    @pytest.fixture(scope="module")
    def ydb_pool(self, ydb_driver):
        session_pool = ydb.SessionPool(ydb_driver, size=5, workers_threads_count=1)

        yield session_pool

        session_pool.stop()

    def test_sa_queue_pool_with_ydb_shared_session_pool(self, ydb_driver, ydb_pool):
        engine1 = sa.create_engine(config.db_url, poolclass=sa.QueuePool, connect_args={"ydb_session_pool": ydb_pool})
        engine2 = sa.create_engine(config.db_url, poolclass=sa.QueuePool, connect_args={"ydb_session_pool": ydb_pool})

        with engine1.connect() as conn1, engine2.connect() as conn2:
            dbapi_conn1: dbapi.Connection = conn1.connection.dbapi_connection
            dbapi_conn2: dbapi.Connection = conn2.connection.dbapi_connection

            assert dbapi_conn1.session_pool is dbapi_conn2.session_pool
            assert dbapi_conn1.driver is dbapi_conn2.driver

        engine1.dispose()
        engine2.dispose()
        assert not ydb_driver._stopped

    def test_sa_null_pool_with_ydb_shared_session_pool(self, ydb_driver, ydb_pool):
        engine1 = sa.create_engine(config.db_url, poolclass=sa.NullPool, connect_args={"ydb_session_pool": ydb_pool})
        engine2 = sa.create_engine(config.db_url, poolclass=sa.NullPool, connect_args={"ydb_session_pool": ydb_pool})

        with engine1.connect() as conn1, engine2.connect() as conn2:
            dbapi_conn1: dbapi.Connection = conn1.connection.dbapi_connection
            dbapi_conn2: dbapi.Connection = conn2.connection.dbapi_connection

            assert dbapi_conn1.session_pool is dbapi_conn2.session_pool
            assert dbapi_conn1.driver is dbapi_conn2.driver

        engine1.dispose()
        engine2.dispose()
        assert not ydb_driver._stopped
>>>>>>> dc7381a8
<|MERGE_RESOLUTION|>--- conflicted
+++ resolved
@@ -3,21 +3,16 @@
 from typing import NamedTuple
 
 import pytest
+
 import sqlalchemy as sa
-<<<<<<< HEAD
 from sqlalchemy import Table, Column, Integer, Unicode, String
-from sqlalchemy.testing.fixtures import TestBase, TablesTest
-
-=======
->>>>>>> dc7381a8
+from sqlalchemy.testing.fixtures import TestBase, TablesTest, config
+
 import ydb
-from sqlalchemy import Table, Column, Integer, Unicode
-from sqlalchemy.testing.fixtures import TestBase, TablesTest, config
 from ydb._grpc.v4.protos import ydb_common_pb2
 
 from ydb_sqlalchemy import dbapi, IsolationLevel
 from ydb_sqlalchemy.sqlalchemy import types
-
 from ydb_sqlalchemy import sqlalchemy as ydb_sa
 
 
@@ -378,139 +373,6 @@
         assert desc.partitioning_settings.max_partitions_count == 5
 
 
-<<<<<<< HEAD
-class TestUpsert(TablesTest):
-    @classmethod
-    def define_tables(cls, metadata):
-        Table(
-            "test_upsert",
-            metadata,
-            Column("id", Integer, primary_key=True),
-            Column("val", Integer),
-        )
-
-    def test_string(self, connection):
-        tb = self.tables.test_upsert
-        stm = ydb_sa.upsert(tb).values(id=0, val=5)
-
-        assert str(stm) == "UPSERT INTO test_upsert (id, val) VALUES (?, ?)"
-
-    def test_upsert_new_id(self, connection):
-        tb = self.tables.test_upsert
-        stm = ydb_sa.upsert(tb).values(id=0, val=1)
-        connection.execute(stm)
-        row = connection.execute(sa.select(tb)).fetchall()
-        assert row == [(0, 1)]
-
-        stm = ydb_sa.upsert(tb).values(id=1, val=2)
-        connection.execute(stm)
-        row = connection.execute(sa.select(tb)).fetchall()
-        assert row == [(0, 1), (1, 2)]
-
-    def test_upsert_existing_id(self, connection):
-        tb = self.tables.test_upsert
-        stm = ydb_sa.upsert(tb).values(id=0, val=5)
-        connection.execute(stm)
-        row = connection.execute(sa.select(tb)).fetchall()
-
-        assert row == [(0, 5)]
-
-        stm = ydb_sa.upsert(tb).values(id=0, val=6)
-        connection.execute(stm)
-        row = connection.execute(sa.select(tb)).fetchall()
-
-        assert row == [(0, 6)]
-
-    def test_upsert_several_diff_id(self, connection):
-        tb = self.tables.test_upsert
-        stm = ydb_sa.upsert(tb).values(
-            [
-                {"id": 0, "val": 4},
-                {"id": 1, "val": 5},
-                {"id": 2, "val": 6},
-            ]
-        )
-        connection.execute(stm)
-        row = connection.execute(sa.select(tb)).fetchall()
-
-        assert row == [(0, 4), (1, 5), (2, 6)]
-
-    def test_upsert_several_same_id(self, connection):
-        tb = self.tables.test_upsert
-        stm = ydb_sa.upsert(tb).values(
-            [
-                {"id": 0, "val": 4},
-                {"id": 0, "val": 5},
-                {"id": 0, "val": 6},
-            ]
-        )
-        connection.execute(stm)
-        row = connection.execute(sa.select(tb)).fetchall()
-
-        assert row == [(0, 6)]
-
-    def test_upsert_from_select(self, connection, metadata):
-        table_to_select_from = Table(
-            "table_to_select_from",
-            metadata,
-            Column("id", Integer, primary_key=True),
-            Column("val", Integer),
-        )
-        table_to_select_from.create(connection)
-        stm = sa.insert(table_to_select_from).values(
-            [
-                {"id": 100, "val": 0},
-                {"id": 110, "val": 1},
-                {"id": 120, "val": 2},
-                {"id": 130, "val": 3},
-            ]
-        )
-        connection.execute(stm)
-
-        tb = self.tables.test_upsert
-        select_stm = sa.select(table_to_select_from.c.id, table_to_select_from.c.val).where(
-            table_to_select_from.c.id > 115,
-        )
-        upsert_stm = ydb_sa.upsert(tb).from_select(["id", "val"], select_stm)
-        connection.execute(upsert_stm)
-        row = connection.execute(sa.select(tb)).fetchall()
-
-        assert row == [(120, 2), (130, 3)]
-
-
-class TestUpsertDoesNotReplaceInsert(TablesTest):
-    @classmethod
-    def define_tables(cls, metadata):
-        Table(
-            "test_upsert_does_not_replace_insert",
-            metadata,
-            Column("id", Integer, primary_key=True),
-            Column("VALUE_TO_INSERT", String),
-        )
-
-    def test_string(self, connection):
-        tb = self.tables.test_upsert_does_not_replace_insert
-
-        stm = ydb_sa.upsert(tb).values(id=0, VALUE_TO_INSERT="5")
-
-        assert str(stm) == "UPSERT INTO test_upsert_does_not_replace_insert (id, `VALUE_TO_INSERT`) VALUES (?, ?)"
-
-    def test_insert_in_name(self, connection):
-        tb = self.tables.test_upsert_does_not_replace_insert
-        stm = ydb_sa.upsert(tb).values(id=1, VALUE_TO_INSERT="5")
-        connection.execute(stm)
-        row = connection.execute(sa.select(tb).where(tb.c.id == 1)).fetchone()
-
-        assert row == (1, "5")
-
-    def test_insert_in_name_and_field(self, connection):
-        tb = self.tables.test_upsert_does_not_replace_insert
-        stm = ydb_sa.upsert(tb).values(id=2, VALUE_TO_INSERT="INSERT is my favourite operation")
-        connection.execute(stm)
-        row = connection.execute(sa.select(tb).where(tb.c.id == 2)).fetchone()
-
-        assert row == (2, "INSERT is my favourite operation")
-=======
 class TestTransaction(TablesTest):
     @classmethod
     def define_tables(cls, metadata: sa.MetaData):
@@ -680,4 +542,136 @@
         engine1.dispose()
         engine2.dispose()
         assert not ydb_driver._stopped
->>>>>>> dc7381a8
+
+        
+class TestUpsert(TablesTest):
+    @classmethod
+    def define_tables(cls, metadata):
+        Table(
+            "test_upsert",
+            metadata,
+            Column("id", Integer, primary_key=True),
+            Column("val", Integer),
+        )
+
+    def test_string(self, connection):
+        tb = self.tables.test_upsert
+        stm = ydb_sa.upsert(tb).values(id=0, val=5)
+
+        assert str(stm) == "UPSERT INTO test_upsert (id, val) VALUES (?, ?)"
+
+    def test_upsert_new_id(self, connection):
+        tb = self.tables.test_upsert
+        stm = ydb_sa.upsert(tb).values(id=0, val=1)
+        connection.execute(stm)
+        row = connection.execute(sa.select(tb)).fetchall()
+        assert row == [(0, 1)]
+
+        stm = ydb_sa.upsert(tb).values(id=1, val=2)
+        connection.execute(stm)
+        row = connection.execute(sa.select(tb)).fetchall()
+        assert row == [(0, 1), (1, 2)]
+
+    def test_upsert_existing_id(self, connection):
+        tb = self.tables.test_upsert
+        stm = ydb_sa.upsert(tb).values(id=0, val=5)
+        connection.execute(stm)
+        row = connection.execute(sa.select(tb)).fetchall()
+
+        assert row == [(0, 5)]
+
+        stm = ydb_sa.upsert(tb).values(id=0, val=6)
+        connection.execute(stm)
+        row = connection.execute(sa.select(tb)).fetchall()
+
+        assert row == [(0, 6)]
+
+    def test_upsert_several_diff_id(self, connection):
+        tb = self.tables.test_upsert
+        stm = ydb_sa.upsert(tb).values(
+            [
+                {"id": 0, "val": 4},
+                {"id": 1, "val": 5},
+                {"id": 2, "val": 6},
+            ]
+        )
+        connection.execute(stm)
+        row = connection.execute(sa.select(tb)).fetchall()
+
+        assert row == [(0, 4), (1, 5), (2, 6)]
+
+    def test_upsert_several_same_id(self, connection):
+        tb = self.tables.test_upsert
+        stm = ydb_sa.upsert(tb).values(
+            [
+                {"id": 0, "val": 4},
+                {"id": 0, "val": 5},
+                {"id": 0, "val": 6},
+            ]
+        )
+        connection.execute(stm)
+        row = connection.execute(sa.select(tb)).fetchall()
+
+        assert row == [(0, 6)]
+
+    def test_upsert_from_select(self, connection, metadata):
+        table_to_select_from = Table(
+            "table_to_select_from",
+            metadata,
+            Column("id", Integer, primary_key=True),
+            Column("val", Integer),
+        )
+        table_to_select_from.create(connection)
+        stm = sa.insert(table_to_select_from).values(
+            [
+                {"id": 100, "val": 0},
+                {"id": 110, "val": 1},
+                {"id": 120, "val": 2},
+                {"id": 130, "val": 3},
+            ]
+        )
+        connection.execute(stm)
+
+        tb = self.tables.test_upsert
+        select_stm = sa.select(table_to_select_from.c.id, table_to_select_from.c.val).where(
+            table_to_select_from.c.id > 115,
+        )
+        upsert_stm = ydb_sa.upsert(tb).from_select(["id", "val"], select_stm)
+        connection.execute(upsert_stm)
+        row = connection.execute(sa.select(tb)).fetchall()
+
+        assert row == [(120, 2), (130, 3)]
+
+
+class TestUpsertDoesNotReplaceInsert(TablesTest):
+    @classmethod
+    def define_tables(cls, metadata):
+        Table(
+            "test_upsert_does_not_replace_insert",
+            metadata,
+            Column("id", Integer, primary_key=True),
+            Column("VALUE_TO_INSERT", String),
+        )
+
+    def test_string(self, connection):
+        tb = self.tables.test_upsert_does_not_replace_insert
+
+        stm = ydb_sa.upsert(tb).values(id=0, VALUE_TO_INSERT="5")
+
+        assert str(stm) == "UPSERT INTO test_upsert_does_not_replace_insert (id, `VALUE_TO_INSERT`) VALUES (?, ?)"
+
+    def test_insert_in_name(self, connection):
+        tb = self.tables.test_upsert_does_not_replace_insert
+        stm = ydb_sa.upsert(tb).values(id=1, VALUE_TO_INSERT="5")
+        connection.execute(stm)
+        row = connection.execute(sa.select(tb).where(tb.c.id == 1)).fetchone()
+
+        assert row == (1, "5")
+
+    def test_insert_in_name_and_field(self, connection):
+        tb = self.tables.test_upsert_does_not_replace_insert
+        stm = ydb_sa.upsert(tb).values(id=2, VALUE_TO_INSERT="INSERT is my favourite operation")
+        connection.execute(stm)
+        row = connection.execute(sa.select(tb).where(tb.c.id == 2)).fetchone()
+
+        assert row == (2, "INSERT is my favourite operation")